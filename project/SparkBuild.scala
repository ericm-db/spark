/*
 * Licensed to the Apache Software Foundation (ASF) under one or more
 * contributor license agreements.  See the NOTICE file distributed with
 * this work for additional information regarding copyright ownership.
 * The ASF licenses this file to You under the Apache License, Version 2.0
 * (the "License"); you may not use this file except in compliance with
 * the License.  You may obtain a copy of the License at
 *
 *    http://www.apache.org/licenses/LICENSE-2.0
 *
 * Unless required by applicable law or agreed to in writing, software
 * distributed under the License is distributed on an "AS IS" BASIS,
 * WITHOUT WARRANTIES OR CONDITIONS OF ANY KIND, either express or implied.
 * See the License for the specific language governing permissions and
 * limitations under the License.
 */

import sbt._
import sbt.Classpaths.publishTask
import Keys._
import sbtassembly.Plugin._
import AssemblyKeys._
// For Sonatype publishing
//import com.jsuereth.pgp.sbtplugin.PgpKeys._

object SparkBuild extends Build {
  // Hadoop version to build against. For example, "0.20.2", "0.20.205.0", or
  // "1.0.4" for Apache releases, or "0.20.2-cdh3u5" for Cloudera Hadoop.
  val HADOOP_VERSION = "1.0.4"
  val HADOOP_MAJOR_VERSION = "1"
  val HADOOP_YARN = false

  // For Hadoop 2 versions such as "2.0.0-mr1-cdh4.1.1", set the HADOOP_MAJOR_VERSION to "2"
  //val HADOOP_VERSION = "2.0.0-mr1-cdh4.1.1"
  //val HADOOP_MAJOR_VERSION = "2"
  //val HADOOP_YARN = false

  // For Hadoop 2 YARN support
  //val HADOOP_VERSION = "2.0.2-alpha"
  //val HADOOP_MAJOR_VERSION = "2"
  //val HADOOP_YARN = true

<<<<<<< HEAD
  lazy val root = Project("root", file("."), settings = rootSettings) aggregate(core, repl, examples, bagel, streaming, mllib, tools)
=======
  lazy val root = Project("root", file("."), settings = rootSettings) aggregate(core, repl, examples, bagel, graph, streaming)
>>>>>>> 2f2c7e6a

  lazy val core = Project("core", file("core"), settings = coreSettings)

  lazy val repl = Project("repl", file("repl"), settings = replSettings) dependsOn (core) dependsOn(bagel) dependsOn(mllib)

  lazy val examples = Project("examples", file("examples"), settings = examplesSettings) dependsOn (core) dependsOn (streaming)

  lazy val tools = Project("tools", file("tools"), settings = examplesSettings) dependsOn (core) dependsOn (streaming)

  lazy val bagel = Project("bagel", file("bagel"), settings = bagelSettings) dependsOn (core)

  lazy val graph = Project("graph", file("graph"), settings = graphSettings) dependsOn (core, bagel)

  lazy val streaming = Project("streaming", file("streaming"), settings = streamingSettings) dependsOn (core)

  lazy val mllib = Project("mllib", file("mllib"), settings = mllibSettings) dependsOn (core)

  // A configuration to set an alternative publishLocalConfiguration
  lazy val MavenCompile = config("m2r") extend(Compile)
  lazy val publishLocalBoth = TaskKey[Unit]("publish-local", "publish local for m2 and ivy")

  def sharedSettings = Defaults.defaultSettings ++ Seq(
    organization := "org.spark-project",
    version := "0.8.0-SNAPSHOT",
    scalaVersion := "2.9.3",
    scalacOptions := Seq("-unchecked", "-optimize", "-deprecation"),
    unmanagedJars in Compile <<= baseDirectory map { base => (base / "lib" ** "*.jar").classpath },
    retrieveManaged := true,
    retrievePattern := "[type]s/[artifact](-[revision])(-[classifier]).[ext]",
    transitiveClassifiers in Scope.GlobalScope := Seq("sources"),
    testListeners <<= target.map(t => Seq(new eu.henkelmann.sbt.JUnitXmlTestsListener(t.getAbsolutePath))),

    // Fork new JVMs for tests and set Java options for those
    fork := true,
    javaOptions += "-Xmx2500m",

    // Only allow one test at a time, even across projects, since they run in the same JVM
    concurrentRestrictions in Global += Tags.limit(Tags.Test, 1),

    // Shared between both core and streaming.
    resolvers ++= Seq("Akka Repository" at "http://repo.akka.io/releases/"),

    // For Sonatype publishing
    resolvers ++= Seq("sonatype-snapshots" at "https://oss.sonatype.org/content/repositories/snapshots",
      "sonatype-staging" at "https://oss.sonatype.org/service/local/staging/deploy/maven2/"),

    publishMavenStyle := true,

    //useGpg in Global := true,

    pomExtra := (
      <url>http://spark-project.org/</url>
      <licenses>
        <license>
          <name>BSD License</name>
          <url>https://github.com/mesos/spark/blob/master/LICENSE</url>
          <distribution>repo</distribution>
        </license>
      </licenses>
      <scm>
        <connection>scm:git:git@github.com:mesos/spark.git</connection>
        <url>scm:git:git@github.com:mesos/spark.git</url>
      </scm>
      <developers>
        <developer>
          <id>matei</id>
          <name>Matei Zaharia</name>
          <email>matei.zaharia@gmail.com</email>
          <url>http://www.cs.berkeley.edu/~matei</url>
          <organization>U.C. Berkeley Computer Science</organization>
          <organizationUrl>http://www.cs.berkeley.edu/</organizationUrl>
        </developer>
      </developers>
    ),

/*
    publishTo <<= version { (v: String) =>
      val nexus = "https://oss.sonatype.org/"
      if (v.trim.endsWith("SNAPSHOT"))
        Some("sonatype-snapshots" at nexus + "content/repositories/snapshots")
      else
        Some("sonatype-staging"  at nexus + "service/local/staging/deploy/maven2")
    },

*/

    libraryDependencies ++= Seq(
      "io.netty" % "netty" % "3.5.3.Final",
      "org.eclipse.jetty" % "jetty-server" % "7.6.8.v20121106",
      "org.scalatest" %% "scalatest" % "1.9.1" % "test",
      "org.scalacheck" %% "scalacheck" % "1.10.0" % "test",
      "com.novocode" % "junit-interface" % "0.9" % "test",
      "org.easymock" % "easymock" % "3.1" % "test"
    ),
    /* Workaround for issue #206 (fixed after SBT 0.11.0) */
    watchTransitiveSources <<= Defaults.inDependencies[Task[Seq[File]]](watchSources.task,
      const(std.TaskExtra.constant(Nil)), aggregate = true, includeRoot = true) apply { _.join.map(_.flatten) },

    otherResolvers := Seq(Resolver.file("dotM2", file(Path.userHome + "/.m2/repository"))),
    publishLocalConfiguration in MavenCompile <<= (packagedArtifacts, deliverLocal, ivyLoggingLevel) map {
      (arts, _, level) => new PublishConfiguration(None, "dotM2", arts, Seq(), level)
    },
    publishMavenStyle in MavenCompile := true,
    publishLocal in MavenCompile <<= publishTask(publishLocalConfiguration in MavenCompile, deliverLocal),
    publishLocalBoth <<= Seq(publishLocal in MavenCompile, publishLocal).dependOn
  ) ++ net.virtualvoid.sbt.graph.Plugin.graphSettings

  val slf4jVersion = "1.7.2"

  val excludeJackson = ExclusionRule(organization = "org.codehaus.jackson")
  val excludeNetty = ExclusionRule(organization = "org.jboss.netty")
  val excludeAsm = ExclusionRule(organization = "asm")
  val excludeSnappy = ExclusionRule(organization = "org.xerial.snappy")

  def coreSettings = sharedSettings ++ Seq(
    name := "spark-core",
    resolvers ++= Seq(
      "JBoss Repository" at "http://repository.jboss.org/nexus/content/repositories/releases/",
      "Spray Repository" at "http://repo.spray.cc/",
      "Cloudera Repository" at "https://repository.cloudera.com/artifactory/cloudera-repos/"
    ),

    libraryDependencies ++= Seq(
      "com.google.guava" % "guava" % "14.0.1",
      "com.google.code.findbugs" % "jsr305" % "1.3.9",
      "log4j" % "log4j" % "1.2.16",
      "org.slf4j" % "slf4j-api" % slf4jVersion,
      "org.slf4j" % "slf4j-log4j12" % slf4jVersion,
      "commons-daemon" % "commons-daemon" % "1.0.10",
      "com.ning" % "compress-lzf" % "0.8.4",
      "org.xerial.snappy" % "snappy-java" % "1.0.5",
      "org.ow2.asm" % "asm" % "4.0",
      "com.google.protobuf" % "protobuf-java" % "2.4.1",
      "com.typesafe.akka" % "akka-actor" % "2.0.5" excludeAll(excludeNetty),
      "com.typesafe.akka" % "akka-remote" % "2.0.5" excludeAll(excludeNetty),
      "com.typesafe.akka" % "akka-slf4j" % "2.0.5" excludeAll(excludeNetty),
      "it.unimi.dsi" % "fastutil" % "6.4.4",
      "colt" % "colt" % "1.2.0",
      "net.liftweb" % "lift-json_2.9.2" % "2.5",
      "org.apache.mesos" % "mesos" % "0.9.0-incubating",
      "io.netty" % "netty-all" % "4.0.0.Beta2",
      "org.apache.derby" % "derby" % "10.4.2.0" % "test",
      "com.codahale.metrics" % "metrics-core" % "3.0.0",
      "com.codahale.metrics" % "metrics-jvm" % "3.0.0",
      "com.twitter" % "chill_2.9.3" % "0.3.0",
      "com.twitter" % "chill-java" % "0.3.0"
    ) ++ (
      if (HADOOP_MAJOR_VERSION == "2") {
        if (HADOOP_YARN) {
          Seq(
            // Exclude rule required for all ?
            "org.apache.hadoop" % "hadoop-client" % HADOOP_VERSION excludeAll(excludeJackson, excludeNetty, excludeAsm),
            "org.apache.hadoop" % "hadoop-yarn-api" % HADOOP_VERSION excludeAll(excludeJackson, excludeNetty, excludeAsm),
            "org.apache.hadoop" % "hadoop-yarn-common" % HADOOP_VERSION excludeAll(excludeJackson, excludeNetty, excludeAsm),
            "org.apache.hadoop" % "hadoop-yarn-client" % HADOOP_VERSION excludeAll(excludeJackson, excludeNetty, excludeAsm)
          )
        } else {
          Seq(
            "org.apache.hadoop" % "hadoop-core" % HADOOP_VERSION excludeAll(excludeJackson, excludeNetty, excludeAsm),
            "org.apache.hadoop" % "hadoop-client" % HADOOP_VERSION excludeAll(excludeJackson, excludeNetty, excludeAsm)
          )
        }
      } else {
        Seq("org.apache.hadoop" % "hadoop-core" % HADOOP_VERSION excludeAll(excludeJackson, excludeNetty) )
      }),
    unmanagedSourceDirectories in Compile <+= baseDirectory{ _ /
      ( if (HADOOP_YARN && HADOOP_MAJOR_VERSION == "2") {
        "src/hadoop2-yarn/scala"
      } else {
        "src/hadoop" + HADOOP_MAJOR_VERSION + "/scala"
      } )
    }
  ) ++ assemblySettings ++ extraAssemblySettings

  def rootSettings = sharedSettings ++ Seq(
    publish := {}
  )

  def replSettings = sharedSettings ++ Seq(
    name := "spark-repl",
    libraryDependencies <+= scalaVersion("org.scala-lang" % "scala-compiler" % _)
  ) ++ assemblySettings ++ extraAssemblySettings

  def examplesSettings = sharedSettings ++ Seq(
    name := "spark-examples",
    libraryDependencies ++= Seq(
      "com.twitter" % "algebird-core_2.9.2" % "0.1.11",

      "org.apache.hbase" % "hbase" % "0.94.6" excludeAll(excludeNetty, excludeAsm),

      "org.apache.cassandra" % "cassandra-all" % "1.2.5"
        exclude("com.google.guava", "guava")
        exclude("com.googlecode.concurrentlinkedhashmap", "concurrentlinkedhashmap-lru")
        exclude("com.ning","compress-lzf")
        exclude("io.netty", "netty")
        exclude("jline","jline")
        exclude("log4j","log4j")
        exclude("org.apache.cassandra.deps", "avro")
        excludeAll(excludeSnappy)
    )
  )

  def toolsSettings = sharedSettings ++ Seq(
    name := "spark-tools"
  )

  def bagelSettings = sharedSettings ++ Seq(
    name := "spark-bagel"
  )

  def mllibSettings = sharedSettings ++ Seq(
    name := "spark-mllib",
    libraryDependencies ++= Seq(
      "org.jblas" % "jblas" % "1.2.3"
    )
  )

  def graphSettings = sharedSettings ++ Seq(name := "spark-graph")

  def streamingSettings = sharedSettings ++ Seq(
    name := "spark-streaming",
    resolvers ++= Seq(
      "Akka Repository" at "http://repo.akka.io/releases/"
    ),
    libraryDependencies ++= Seq(
      "org.apache.flume" % "flume-ng-sdk" % "1.2.0" % "compile" excludeAll(excludeNetty, excludeSnappy),
      "com.github.sgroschupf" % "zkclient" % "0.1" excludeAll(excludeNetty),
      "org.twitter4j" % "twitter4j-stream" % "3.0.3" excludeAll(excludeNetty),
      "com.typesafe.akka" % "akka-zeromq" % "2.0.5" excludeAll(excludeNetty)
    )
  ) ++ assemblySettings ++ extraAssemblySettings

  def extraAssemblySettings() = Seq(test in assembly := {}) ++ Seq(
    mergeStrategy in assembly := {
      case m if m.toLowerCase.endsWith("manifest.mf") => MergeStrategy.discard
      case m if m.toLowerCase.matches("meta-inf.*\\.sf$") => MergeStrategy.discard
      case "reference.conf" => MergeStrategy.concat
      case _ => MergeStrategy.first
    }
  )
}<|MERGE_RESOLUTION|>--- conflicted
+++ resolved
@@ -40,11 +40,7 @@
   //val HADOOP_MAJOR_VERSION = "2"
   //val HADOOP_YARN = true
 
-<<<<<<< HEAD
-  lazy val root = Project("root", file("."), settings = rootSettings) aggregate(core, repl, examples, bagel, streaming, mllib, tools)
-=======
-  lazy val root = Project("root", file("."), settings = rootSettings) aggregate(core, repl, examples, bagel, graph, streaming)
->>>>>>> 2f2c7e6a
+  lazy val root = Project("root", file("."), settings = rootSettings) aggregate(core, repl, examples, bagel, graph, streaming, mllib, tools)
 
   lazy val core = Project("core", file("core"), settings = coreSettings)
 
