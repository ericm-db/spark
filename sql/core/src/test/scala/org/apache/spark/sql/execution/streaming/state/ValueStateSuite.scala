/*
 * Licensed to the Apache Software Foundation (ASF) under one or more
 * contributor license agreements.  See the NOTICE file distributed with
 * this work for additional information regarding copyright ownership.
 * The ASF licenses this file to You under the Apache License, Version 2.0
 * (the "License"); you may not use this file except in compliance with
 * the License.  You may obtain a copy of the License at
 *
 *    http://www.apache.org/licenses/LICENSE-2.0
 *
 * Unless required by applicable law or agreed to in writing, software
 * distributed under the License is distributed on an "AS IS" BASIS,
 * WITHOUT WARRANTIES OR CONDITIONS OF ANY KIND, either express or implied.
 * See the License for the specific language governing permissions and
 * limitations under the License.
 */

package org.apache.spark.sql.execution.streaming.state

import java.util.UUID

import scala.util.Random

import org.apache.hadoop.conf.Configuration
import org.scalatest.BeforeAndAfter

import org.apache.spark.SparkException
import org.apache.spark.sql.Encoders
import org.apache.spark.sql.catalyst.encoders.ExpressionEncoder
import org.apache.spark.sql.execution.streaming.{ImplicitGroupingKeyTracker, StatefulProcessorHandleImpl}
import org.apache.spark.sql.internal.SQLConf
import org.apache.spark.sql.streaming.ValueState
import org.apache.spark.sql.test.SharedSparkSession
import org.apache.spark.sql.types._

/**
 * Class that adds tests for single value ValueState types used in arbitrary stateful
 * operators such as transformWithState
 */
class ValueStateSuite extends SharedSparkSession
  with BeforeAndAfter {

  before {
    StateStore.stop()
    require(!StateStore.isMaintenanceRunning)
  }

  after {
    StateStore.stop()
    require(!StateStore.isMaintenanceRunning)
  }

  import StateStoreTestsHelper._

  val schemaForKeyRow: StructType = new StructType().add("key", BinaryType)

  val schemaForValueRow: StructType = new StructType().add("value", BinaryType)

  private def newStoreProviderWithValueState(useColumnFamilies: Boolean):
    RocksDBStateStoreProvider = {
    newStoreProviderWithValueState(StateStoreId(newDir(), Random.nextInt(), 0),
      numColsPrefixKey = 0,
      useColumnFamilies = useColumnFamilies)
  }

  private def newStoreProviderWithValueState(
      storeId: StateStoreId,
      numColsPrefixKey: Int,
      sqlConf: SQLConf = SQLConf.get,
      conf: Configuration = new Configuration,
      useColumnFamilies: Boolean = false): RocksDBStateStoreProvider = {
    val provider = new RocksDBStateStoreProvider()
    provider.init(
      storeId, schemaForKeyRow, schemaForValueRow, numColsPrefixKey = numColsPrefixKey,
      useColumnFamilies,
      new StateStoreConf(sqlConf), conf)
    provider
  }

  private def tryWithProviderResource[T](
      provider: StateStoreProvider)(f: StateStoreProvider => T): T = {
    try {
      f(provider)
    } finally {
      provider.close()
    }
  }

  test("Implicit key operations") {
    tryWithProviderResource(newStoreProviderWithValueState(true)) { provider =>
      val store = provider.getStore(0)
      val handle = new StatefulProcessorHandleImpl(store, UUID.randomUUID(),
        Encoders.STRING.asInstanceOf[ExpressionEncoder[Any]])

<<<<<<< HEAD
      val stateName = "testState"
      val testState: ValueState[Long] = handle.getValueState[String, Long](stateName,
        Encoders.STRING)
=======
      val testState: ValueState[Long] = handle.getValueState[Long]("testState")
>>>>>>> 22586efb
      assert(ImplicitGroupingKeyTracker.getImplicitKeyOption.isEmpty)
      val ex = intercept[Exception] {
        testState.update(123)
      }

      assert(ex.isInstanceOf[SparkException])
      checkError(
        ex.asInstanceOf[SparkException],
        errorClass = "INTERNAL_ERROR_TWS",
        parameters = Map(
          "message" -> s"Implicit key not found in state store for stateName=$stateName"
        ),
        matchPVals = true
      )
      ImplicitGroupingKeyTracker.setImplicitKey("test_key")
      assert(ImplicitGroupingKeyTracker.getImplicitKeyOption.isDefined)
      testState.update(123)
      assert(testState.get() === 123)

      ImplicitGroupingKeyTracker.removeImplicitKey()
      assert(ImplicitGroupingKeyTracker.getImplicitKeyOption.isEmpty)

      val ex1 = intercept[Exception] {
        testState.update(123)
      }
      checkError(
        ex.asInstanceOf[SparkException],
        errorClass = "INTERNAL_ERROR_TWS",
        parameters = Map(
          "message" -> s"Implicit key not found in state store for stateName=$stateName"
        ),
        matchPVals = true
      )
    }
  }

  test("Value state operations for single instance") {
    tryWithProviderResource(newStoreProviderWithValueState(true)) { provider =>
      val store = provider.getStore(0)
      val handle = new StatefulProcessorHandleImpl(store, UUID.randomUUID(),
        Encoders.STRING.asInstanceOf[ExpressionEncoder[Any]])

      val testState: ValueState[Long] = handle.getValueState[Long]("testState")
      ImplicitGroupingKeyTracker.setImplicitKey("test_key")
      testState.update(123)
      assert(testState.get() === 123)
      testState.remove()
      assert(!testState.exists())
      assert(testState.get() === null)

      testState.update(456)
      assert(testState.get() === 456)
      assert(testState.get() === 456)
      testState.update(123)
      assert(testState.get() === 123)

      testState.remove()
      assert(!testState.exists())
      assert(testState.get() === null)
    }
  }

  test("Value state operations for multiple instances") {
    tryWithProviderResource(newStoreProviderWithValueState(true)) { provider =>
      val store = provider.getStore(0)
      val handle = new StatefulProcessorHandleImpl(store, UUID.randomUUID(),
        Encoders.STRING.asInstanceOf[ExpressionEncoder[Any]])

      val testState1: ValueState[Long] = handle.getValueState[Long]("testState1")
      val testState2: ValueState[Long] = handle.getValueState[Long]("testState2")
      ImplicitGroupingKeyTracker.setImplicitKey("test_key")
      testState1.update(123)
      assert(testState1.get() === 123)
      testState1.remove()
      assert(!testState1.exists())
      assert(testState1.get() === null)

      testState2.update(456)
      assert(testState2.get() === 456)
      testState2.remove()
      assert(!testState2.exists())
      assert(testState2.get() === null)

      testState1.update(456)
      assert(testState1.get() === 456)
      assert(testState1.get() === 456)
      testState1.update(123)
      assert(testState1.get() === 123)

      testState2.update(123)
      assert(testState2.get() === 123)
      assert(testState2.get() === 123)
      testState2.update(456)
      assert(testState2.get() === 456)

      testState1.remove()
      assert(!testState1.exists())
      assert(testState1.get() === null)

      testState2.remove()
      assert(!testState2.exists())
      assert(testState2.get() === null)
    }
  }

  test("colFamily with HDFSBackedStateStoreProvider should fail") {
    val storeId = StateStoreId(newDir(), Random.nextInt(), 0)
    val provider = new HDFSBackedStateStoreProvider()
    val storeConf = new StateStoreConf(new SQLConf())
    val ex = intercept[StateStoreMultipleColumnFamiliesNotSupportedException] {
      provider.init(
        storeId, keySchema, valueSchema, 0, useColumnFamilies = true,
        storeConf, new Configuration)
    }
    checkError(
      ex,
      errorClass = "UNSUPPORTED_FEATURE.STATE_STORE_MULTIPLE_COLUMN_FAMILIES",
      parameters = Map(
        "stateStoreProvider" -> "HDFSStateStoreProvider"
      ),
      matchPVals = true
    )
  }
}<|MERGE_RESOLUTION|>--- conflicted
+++ resolved
@@ -92,13 +92,8 @@
       val handle = new StatefulProcessorHandleImpl(store, UUID.randomUUID(),
         Encoders.STRING.asInstanceOf[ExpressionEncoder[Any]])
 
-<<<<<<< HEAD
       val stateName = "testState"
-      val testState: ValueState[Long] = handle.getValueState[String, Long](stateName,
-        Encoders.STRING)
-=======
       val testState: ValueState[Long] = handle.getValueState[Long]("testState")
->>>>>>> 22586efb
       assert(ImplicitGroupingKeyTracker.getImplicitKeyOption.isEmpty)
       val ex = intercept[Exception] {
         testState.update(123)
